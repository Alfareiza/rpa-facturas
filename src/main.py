--- conflicted
+++ resolved
@@ -1,8 +1,4 @@
-<<<<<<< HEAD
 from apscheduler.schedulers.blocking import BlockingScheduler
-=======
-from http.server import BaseHTTPRequestHandler
->>>>>>> 81495cb2
 
 from src.config import log
 from src.constants import Reasons, Emails
@@ -21,7 +17,6 @@
     Orchestrates the entire process of reading invoices from Gmail, uploading them to the Mutual Ser API,
     and logging the results.
     """
-
     def __init__(self):
         """
         Initializes the services required for the process and a Run object to track the execution.
@@ -118,33 +113,27 @@
 
 def run_process():
     """
-<<<<<<< HEAD
     Main execution function that orchestrates the entire process.
     This is the function that will be scheduled by Rocketry.
     """
     log.info("SCHEDULER: Starting a new invoice processing run.")
-=======
-   Main execution function to be called by the cron job or for local testing.
-   """
->>>>>>> 81495cb2
     p = Process()
     try:
         p.read_inbox_and_upload_files()
-    except Exception:
+    except Exception as e:
         import traceback
 
         traceback.print_exc()
 
     try:
         p.register_in_sheets()
-    except Exception:
+    except Exception as e:
         import traceback
 
         traceback.print_exc()
     log.info("SCHEDULER: Invoice processing run finished.")
 
 
-<<<<<<< HEAD
 if __name__ == '__main__':
     # for i, (nro, record) in enumerate(p.run.record.items(), 1):
     #     print(f"{i}. {nro}: {record.email.subject}")
@@ -159,39 +148,4 @@
         scheduler.start()
     except (KeyboardInterrupt, SystemExit):
         log.info("Scheduler stopped by user.")
-        scheduler.shutdown()
-=======
-class handler(BaseHTTPRequestHandler):
-    """
-    Vercel Serverless Function handler.
-    This function is triggered by the cron job defined in vercel.json.
-    """
-
-    def do_GET(self):
-        log.info("CRON JOB TRIGGERED: Starting invoice processing.")
-        try:
-            run_process()
-
-            log.info("CRON JOB FINISHED: Process completed successfully.")
-
-            # Respond to Vercel that the job was successful
-            self.send_response(200)
-            self.send_header('Content-type', 'text/plain')
-            self.end_headers()
-            self.wfile.write(b"Process completed successfully.")
-
-        except Exception as e:
-            log.error(f"An error occurred during the cron job execution: {e}", exc_info=True)
-
-            # Respond with an error status
-            self.send_response(500)
-            self.send_header('Content-type', 'text/plain')
-            self.end_headers()
-            self.wfile.write(f"An error occurred: {e}".encode('utf-8'))
-
-        return
-
-# if __name__ == '__main__':
-# for i, (nro, record) in enumerate(p.run.record.items(), 1):
-#     print(f"{i}. {nro}: {record.email.subject}")
->>>>>>> 81495cb2
+        scheduler.shutdown()